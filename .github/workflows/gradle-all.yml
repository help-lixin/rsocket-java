name: Branches Java CI

on:
  # Trigger the workflow on push
  # but only for the non master/1.0.x branches
  push:
    branches-ignore:
      - 1.0.x
      - master

jobs:
  build:
    runs-on: ${{ matrix.os }}

    strategy:
      matrix:
        os: [ ubuntu-latest ]
        jdk: [ 1.8, 11, 16 ]
      fail-fast: false

    steps:
      - uses: actions/checkout@v2
      - name: Set up JDK ${{ matrix.jdk }}
        uses: actions/setup-java@v1
        with:
          java-version: ${{ matrix.jdk }}
      - name: Cache Gradle packages
        uses: actions/cache@v1
        with:
          path: ~/.gradle/caches
          key: ${{ runner.os }}-gradle-${{ hashFiles('**/*.gradle') }}
          restore-keys: ${{ runner.os }}-gradle
      - name: Grant execute permission for gradlew
        run: chmod +x gradlew
      - name: Build with Gradle
        run: ./gradlew clean build -x test --no-daemon

  coretest:
    needs: [build]
    runs-on: ${{ matrix.os }}

    strategy:
      matrix:
        os: [ ubuntu-latest ]
        jdk: [ 1.8, 11, 16 ]
      fail-fast: false

    steps:
      - uses: actions/checkout@v2
      - name: Set up JDK ${{ matrix.jdk }}
        uses: actions/setup-java@v1
        with:
          java-version: ${{ matrix.jdk }}
      - name: Cache Gradle packages
        uses: actions/cache@v1
        with:
          path: ~/.gradle/caches
          key: ${{ runner.os }}-gradle-${{ hashFiles('**/*.gradle') }}
          restore-keys: ${{ runner.os }}-gradle
      - name: Grant execute permission for gradlew
        run: chmod +x gradlew
      - name: Build with Gradle
        run: ./gradlew rsocket-core:test --no-daemon

  othertest:
    needs: [build]
    runs-on: ${{ matrix.os }}

    strategy:
      matrix:
        os: [ ubuntu-latest ]
        jdk: [ 1.8, 11, 16 ]
      fail-fast: false

    steps:
      - uses: actions/checkout@v2
      - name: Set up JDK ${{ matrix.jdk }}
        uses: actions/setup-java@v1
        with:
          java-version: ${{ matrix.jdk }}
      - name: Cache Gradle packages
        uses: actions/cache@v1
        with:
          path: ~/.gradle/caches
          key: ${{ runner.os }}-gradle-${{ hashFiles('**/*.gradle') }}
          restore-keys: ${{ runner.os }}-gradle
      - name: Grant execute permission for gradlew
        run: chmod +x gradlew
      - name: Build with Gradle
        run: ./gradlew test -x :rsocket-core:test --no-daemon

  jcstress:
    needs: [build]
    runs-on: ${{ matrix.os }}

    strategy:
      matrix:
        os: [ ubuntu-latest ]
        jdk: [ 1.8, 11, 16 ]
      fail-fast: false

    steps:
      - uses: actions/checkout@v2
      - name: Set up JDK ${{ matrix.jdk }}
        uses: actions/setup-java@v1
        with:
          java-version: ${{ matrix.jdk }}
      - name: Cache Gradle packages
        uses: actions/cache@v1
        with:
          path: ~/.gradle/caches
          key: ${{ runner.os }}-gradle-${{ hashFiles('**/*.gradle') }}
          restore-keys: ${{ runner.os }}-gradle
      - name: Grant execute permission for gradlew
        run: chmod +x gradlew
      - name: Build with Gradle
        run: ./gradlew jcstress --no-daemon

  publish:
    needs: [ build, coretest, othertest, jcstress ]
    runs-on: ${{ matrix.os }}

    strategy:
      matrix:
        os: [ ubuntu-latest ]
        jdk: [ 1.8, 11, 16 ]
      fail-fast: false

    steps:
      - uses: actions/checkout@v2
      - name: Set up JDK ${{ matrix.jdk }}
        uses: actions/setup-java@v1
        with:
          java-version: ${{ matrix.jdk }}
      - name: Cache Gradle packages
        uses: actions/cache@v1
        with:
          path: ~/.gradle/caches
          key: ${{ runner.os }}-gradle-${{ hashFiles('**/*.gradle') }}
          restore-keys: ${{ runner.os }}-gradle
      - name: Grant execute permission for gradlew
        run: chmod +x gradlew
      - name: Publish Packages to Artifactory
        if: ${{ matrix.jdk == '1.8' }}
<<<<<<< HEAD
        run: ./gradlew -PbintrayUser="${bintrayUser}" -PbintrayKey="${bintrayKey}" -PversionSuffix="-${githubRef#refs/heads/}-SNAPSHOT" -PbuildNumber="${buildNumber}" artifactoryPublish --no-daemon --stacktrace
=======
        run: ./gradlew -PversionSuffix="-${githubRef#refs/heads/}-SNAPSHOT" -PbuildNumber="${buildNumber}" publishMavenPublicationToGitHubPackagesRepository --stacktrace
>>>>>>> c0ae0f5f
        env:
          GITHUB_TOKEN: ${{ secrets.GITHUB_TOKEN }}
          githubRef: ${{ github.ref }}
          buildNumber: ${{ github.run_number }}<|MERGE_RESOLUTION|>--- conflicted
+++ resolved
@@ -142,11 +142,7 @@
         run: chmod +x gradlew
       - name: Publish Packages to Artifactory
         if: ${{ matrix.jdk == '1.8' }}
-<<<<<<< HEAD
-        run: ./gradlew -PbintrayUser="${bintrayUser}" -PbintrayKey="${bintrayKey}" -PversionSuffix="-${githubRef#refs/heads/}-SNAPSHOT" -PbuildNumber="${buildNumber}" artifactoryPublish --no-daemon --stacktrace
-=======
-        run: ./gradlew -PversionSuffix="-${githubRef#refs/heads/}-SNAPSHOT" -PbuildNumber="${buildNumber}" publishMavenPublicationToGitHubPackagesRepository --stacktrace
->>>>>>> c0ae0f5f
+        run: ./gradlew -PversionSuffix="-${githubRef#refs/heads/}-SNAPSHOT" -PbuildNumber="${buildNumber}" publishMavenPublicationToGitHubPackagesRepository --no-daemon --stacktrace
         env:
           GITHUB_TOKEN: ${{ secrets.GITHUB_TOKEN }}
           githubRef: ${{ github.ref }}
