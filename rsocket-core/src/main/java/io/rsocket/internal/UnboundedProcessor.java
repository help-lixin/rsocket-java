/*
 * Copyright 2015-2018 the original author or authors.
 *
 * Licensed under the Apache License, Version 2.0 (the "License");
 * you may not use this file except in compliance with the License.
 * You may obtain a copy of the License at
 *
 *     http://www.apache.org/licenses/LICENSE-2.0
 *
 * Unless required by applicable law or agreed to in writing, software
 * distributed under the License is distributed on an "AS IS" BASIS,
 * WITHOUT WARRANTIES OR CONDITIONS OF ANY KIND, either express or implied.
 * See the License for the specific language governing permissions and
 * limitations under the License.
 */

package io.rsocket.internal;

import io.netty.buffer.ByteBuf;
import io.rsocket.internal.jctools.queues.MpscUnboundedArrayQueue;
import java.util.Objects;
import java.util.Queue;
import java.util.concurrent.CancellationException;
import java.util.concurrent.atomic.AtomicIntegerFieldUpdater;
import java.util.concurrent.atomic.AtomicLongFieldUpdater;
import org.reactivestreams.Subscriber;
import org.reactivestreams.Subscription;
import reactor.core.CoreSubscriber;
import reactor.core.Exceptions;
import reactor.core.Fuseable;
import reactor.core.publisher.FluxProcessor;
import reactor.core.publisher.Operators;
import reactor.util.annotation.Nullable;
import reactor.util.concurrent.Queues;
import reactor.util.context.Context;

/**
 * A Processor implementation that takes a custom queue and allows only a single subscriber.
 *
 * <p>The implementation keeps the order of signals.
 */
public final class UnboundedProcessor extends FluxProcessor<ByteBuf, ByteBuf>
    implements Fuseable.QueueSubscription<ByteBuf>, Fuseable {

  final Queue<ByteBuf> queue;
  final Queue<ByteBuf> priorityQueue;

  boolean done;
  Throwable error;
<<<<<<< HEAD
  CoreSubscriber<? super ByteBuf> actual;
=======
  // important to not loose the downstream too early and miss discard hook, while
  // having relevant hasDownstreams()
  boolean hasDownstream;
  volatile CoreSubscriber<? super T> actual;

  volatile boolean cancelled;

  volatile boolean terminated;

  volatile int once;
>>>>>>> 61652c30

  static final long STATE_TERMINATED =
      0b1000_0000_0000_0000_0000_0000_0000_0000_0000_0000_0000_0000_0000_0000_0000_0000L;
  static final long FLAG_CANCELLED =
      0b0100_0000_0000_0000_0000_0000_0000_0000_0000_0000_0000_0000_0000_0000_0000_0000L;
  static final long FLAG_SUBSCRIBED_ONCE =
      0b0010_0000_0000_0000_0000_0000_0000_0000_0000_0000_0000_0000_0000_0000_0000_0000L;
  static final long MAX_VALUE =
      0b0001_1111_1111_1111_1111_1111_1111_1111_1111_1111_1111_1111_1111_1111_1111_1111L;

  volatile long state;

  static final AtomicLongFieldUpdater<UnboundedProcessor> STATE =
      AtomicLongFieldUpdater.newUpdater(UnboundedProcessor.class, "state");

  volatile int discardGuard;

  static final AtomicIntegerFieldUpdater<UnboundedProcessor> DISCARD_GUARD =
      AtomicIntegerFieldUpdater.newUpdater(UnboundedProcessor.class, "discardGuard");

  volatile long requested;

  static final AtomicLongFieldUpdater<UnboundedProcessor> REQUESTED =
      AtomicLongFieldUpdater.newUpdater(UnboundedProcessor.class, "requested");

  boolean outputFused;

  public UnboundedProcessor() {
    this.queue = new MpscUnboundedArrayQueue<>(Queues.SMALL_BUFFER_SIZE);
    this.priorityQueue = new MpscUnboundedArrayQueue<>(Queues.SMALL_BUFFER_SIZE);
  }

  @Override
  public int getBufferSize() {
    return Integer.MAX_VALUE;
  }

  @Override
  public Object scanUnsafe(Attr key) {
    if (Attr.BUFFERED == key) return queue.size();
    if (Attr.PREFETCH == key) return Integer.MAX_VALUE;
    return super.scanUnsafe(key);
  }

  public void onNextPrioritized(ByteBuf t) {
    if (done) {
      release(t);
      return;
    }

    if (!priorityQueue.offer(t)) {
      Throwable ex =
          Operators.onOperatorError(null, Exceptions.failWithOverflow(), t, currentContext());
      onError(Operators.onOperatorError(null, ex, t, currentContext()));
      release(t);
      return;
    }

    drain();
  }

  @Override
  public void onNext(ByteBuf t) {
    if (done) {
      release(t);
      return;
    }

    if (!queue.offer(t)) {
      Throwable ex =
          Operators.onOperatorError(null, Exceptions.failWithOverflow(), t, currentContext());
      onError(Operators.onOperatorError(null, ex, t, currentContext()));
      release(t);
      return;
    }

    drain();
  }

  @Override
  public void onError(Throwable t) {
    if (done) {
      Operators.onErrorDropped(t, currentContext());
      return;
    }

    error = t;
    done = true;

    drain();
  }

  @Override
  public void onComplete() {
    if (done) {
      return;
    }

    done = true;

    drain();
  }

  @Override
  public void subscribe(CoreSubscriber<? super ByteBuf> actual) {
    Objects.requireNonNull(actual, "subscribe");
    if (markSubscribedOnce(this)) {
      this.actual = actual;
      actual.onSubscribe(this);
      drain();
    } else {
      Operators.error(
          actual,
          new IllegalStateException("UnboundedProcessor " + "allows only a single Subscriber"));
    }
  }

  void drain() {
    long previousState = wipIncrement(this);
    if (isTerminated(previousState)) {
      this.clearSafely();
      return;
    }

    if (isWorkInProgress(previousState)) {
      return;
    }

    final boolean outputFused = this.outputFused;
    if (isCancelled(previousState) && !outputFused) {
      clearAndTerminate(this);
      return;
    }

    long expectedState = previousState + 1;
    for (; ; ) {
      final Subscriber<? super ByteBuf> a = actual;
      if (a != null) {
        if (outputFused) {
          drainFused(expectedState, a);
        } else {
          drainRegular(expectedState, a);
        }
        return;
      }

      expectedState = wipRemoveMissing(this, expectedState);
      if (isCancelled(expectedState)) {
        clearAndTerminate(this);
        return;
      }

      if (!isWorkInProgress(expectedState)) {
        return;
      }
    }
  }

  void drainRegular(long expectedState, Subscriber<? super ByteBuf> a) {
    final Queue<ByteBuf> q = queue;
    final Queue<ByteBuf> pq = priorityQueue;

    for (; ; ) {

      long r = requested;
      long e = 0L;

      while (r != e) {
        ByteBuf t;
        boolean empty;

        if (!pq.isEmpty()) {
          t = pq.poll();
          empty = false;
        } else {
          t = q.poll();
          empty = t == null;
        }

<<<<<<< HEAD
        if (checkTerminated(empty, a)) {
=======
        if (checkTerminated(d, empty, a)) {
          if (!empty) {
            release(t);
          }
>>>>>>> 61652c30
          return;
        }

        if (empty) {
          break;
        }

        a.onNext(t);

        e++;
      }

      if (r == e) {
        if (checkTerminated(q.isEmpty() && pq.isEmpty(), a)) {
          return;
        }
      }

      if (e != 0 && r != Long.MAX_VALUE) {
        REQUESTED.addAndGet(this, -e);
      }

      expectedState = wipRemoveMissing(this, expectedState);
      if (isCancelled(expectedState)) {
        clearAndTerminate(this);
        return;
      }

      if (!isWorkInProgress(expectedState)) {
        break;
      }
    }
  }

  void drainFused(long expectedState, Subscriber<? super ByteBuf> a) {
    for (; ; ) {
<<<<<<< HEAD
=======

      if (cancelled) {
        if (terminated) {
          this.clear();
        }
        hasDownstream = false;
        return;
      }

>>>>>>> 61652c30
      boolean d = done;

      a.onNext(null);

      if (d) {
        Throwable ex = error;
        if (ex != null) {
          a.onError(ex);
        } else {
          a.onComplete();
        }
        return;
      }

<<<<<<< HEAD
      expectedState = wipRemoveMissing(this, expectedState);
      if (isCancelled(expectedState)) {
=======
      missed = WIP.addAndGet(this, -missed);
      if (missed == 0) {
        break;
      }
    }
  }

  public void drain() {
    if (WIP.getAndIncrement(this) != 0) {
      if ((!outputFused && cancelled) || terminated) {
        this.clear();
      }
      return;
    }

    int missed = 1;

    for (; ; ) {
      Subscriber<? super T> a = actual;
      if (a != null) {

        if (outputFused) {
          drainFused(a);
        } else {
          drainRegular(a);
        }
>>>>>>> 61652c30
        return;
      }

      if (!isWorkInProgress(expectedState)) {
        break;
      }
    }
  }

  boolean checkTerminated(boolean empty, Subscriber<? super ByteBuf> a) {
    final long state = this.state;
    if (isCancelled(state)) {
      clearAndTerminate(this);
      return true;
    }

    if (done && empty) {
      Throwable e = error;
      if (e != null) {
        a.onError(e);
      } else {
        a.onComplete();
      }
      clearAndTerminate(this);
      return true;
    }

    return false;
  }

  @Override
  public void onSubscribe(Subscription s) {
    final long state = this.state;
    if (done || isTerminated(state) || isCancelled(state)) {
      s.cancel();
    } else {
      s.request(Long.MAX_VALUE);
    }
  }

  @Override
  public int getPrefetch() {
    return Integer.MAX_VALUE;
  }

  @Override
  public Context currentContext() {
    final long state = this.state;
    if (isSubscribedOnce(state) || isTerminated(state)) {
      CoreSubscriber<? super ByteBuf> actual = this.actual;
      return actual != null ? actual.currentContext() : Context.empty();
    }

    return Context.empty();
  }

  @Override
  public void request(long n) {
    if (Operators.validate(n)) {
      Operators.addCap(REQUESTED, this, n);
      drain();
    }
  }

  @Override
  public void cancel() {
    if (!markCancelled(this)) {
      return;
    }

    if (outputFused) {
      return;
    }

<<<<<<< HEAD
    final long state = wipIncrement(this);
    if (isWorkInProgress(state)) {
      return;
=======
    if (WIP.getAndIncrement(this) == 0) {
      if (!outputFused || terminated) {
        this.clear();
      }
      hasDownstream = false;
>>>>>>> 61652c30
    }

    clearAndTerminate(this);
  }

  @Override
  @Nullable
  public ByteBuf poll() {
    Queue<ByteBuf> pq = this.priorityQueue;
    if (!pq.isEmpty()) {
      return pq.poll();
    }
    return queue.poll();
  }

  @Override
  public void clear() {
    clearAndTerminate(this);
  }

<<<<<<< HEAD
  void clearSafely() {
=======
  @Override
  public void clear() {
    terminated = true;
>>>>>>> 61652c30
    if (DISCARD_GUARD.getAndIncrement(this) != 0) {
      return;
    }

    int missed = 1;
    for (; ; ) {
<<<<<<< HEAD
      clearUnsafely();
=======
      T t;
      while ((t = queue.poll()) != null) {
        release(t);
      }
      while ((t = priorityQueue.poll()) != null) {
        release(t);
      }
>>>>>>> 61652c30

      missed = DISCARD_GUARD.addAndGet(this, -missed);
      if (missed == 0) {
        break;
      }
    }
  }

  void clearUnsafely() {
    final Queue<ByteBuf> queue = this.queue;
    final Queue<ByteBuf> priorityQueue = this.priorityQueue;

    ByteBuf byteBuf;
    while ((byteBuf = queue.poll()) != null) {
      release(byteBuf);
    }

    while ((byteBuf = priorityQueue.poll()) != null) {
      release(byteBuf);
    }
  }

  @Override
  public int size() {
    return priorityQueue.size() + queue.size();
  }

  @Override
  public boolean isEmpty() {
    return priorityQueue.isEmpty() && queue.isEmpty();
  }

  @Override
  public int requestFusion(int requestedMode) {
    if ((requestedMode & Fuseable.ASYNC) != 0) {
      outputFused = true;
      return Fuseable.ASYNC;
    }
    return Fuseable.NONE;
  }

  @Override
  public void dispose() {
    if (cancelled) {
      return;
    }

    error = new CancellationException("Disposed");
    done = true;

    boolean once = true;
    if (WIP.getAndIncrement(this) == 0) {
      cancelled = true;
      int m = 1;
      for (; ; ) {
        final CoreSubscriber<? super T> a = this.actual;

        if (!outputFused || terminated) {
          clear();
        }

        if (a != null && once) {
          try {
            a.onError(error);
          } catch (Throwable ignored) {
          }
        }

        cancelled = true;
        once = false;

        int wip = this.wip;
        if (wip == m) {
          break;
        }
        m = wip;
      }

      hasDownstream = false;
    }
  }

  @Override
  public boolean isDisposed() {
    final long state = this.state;
    return isTerminated(state) || isCancelled(state) || done;
  }

  @Override
  public boolean isTerminated() {
    final long state = this.state;
    return isTerminated(state) || done;
  }

  @Override
  @Nullable
  public Throwable getError() {
    final long state = this.state;
    if (isTerminated(state) || done) {
      return error;
    } else {
      return null;
    }
  }

  @Override
  public long downstreamCount() {
    return hasDownstreams() ? 1L : 0L;
  }

  @Override
  public boolean hasDownstreams() {
    return (state & FLAG_SUBSCRIBED_ONCE) == FLAG_SUBSCRIBED_ONCE && actual != null;
  }

  static void release(ByteBuf byteBuf) {
    if (byteBuf.refCnt() > 0) {
      try {
        byteBuf.release();
      } catch (Throwable ex) {
        // no ops
      }
    }
  }

  static boolean markSubscribedOnce(UnboundedProcessor instance) {
    for (; ; ) {
      long state = instance.state;

      if (state == STATE_TERMINATED) {
        return false;
      }

      if ((state & FLAG_SUBSCRIBED_ONCE) == FLAG_SUBSCRIBED_ONCE
          || (state & FLAG_CANCELLED) == FLAG_CANCELLED) {
        return false;
      }

      if (STATE.compareAndSet(instance, state, state | FLAG_SUBSCRIBED_ONCE)) {
        return true;
      }
    }
  }

  static boolean markCancelled(UnboundedProcessor instance) {
    for (; ; ) {
      long state = instance.state;

      if (state == STATE_TERMINATED) {
        return false;
      }

      if ((state & FLAG_CANCELLED) == FLAG_CANCELLED) {
        return false;
      }

      if (STATE.compareAndSet(instance, state, state | FLAG_CANCELLED)) {
        return true;
      }
    }
  }

  static long wipIncrement(UnboundedProcessor instance) {
    for (; ; ) {
      long state = instance.state;

      if (state == STATE_TERMINATED) {
        return STATE_TERMINATED;
      }

      final long nextState = state + 1;
      if ((nextState & MAX_VALUE) == 0) {
        return state;
      }

      if (STATE.compareAndSet(instance, state, nextState)) {
        return state;
      }
    }
  }

  static long wipRemoveMissing(UnboundedProcessor instance, long previousState) {
    long missed = previousState & MAX_VALUE;
    boolean outputFused = instance.outputFused;
    for (; ; ) {
      long state = instance.state;

      if (state == STATE_TERMINATED) {
        return STATE_TERMINATED;
      }

      if (!outputFused && (state & FLAG_CANCELLED) == FLAG_CANCELLED) {
        return state;
      }

      final long nextState = state - missed;
      if (STATE.compareAndSet(instance, state, nextState)) {
        return nextState;
      }
    }
  }

  static void clearAndTerminate(UnboundedProcessor instance) {
    for (; ; ) {
      long state = instance.state;

      if (instance.outputFused) {
        instance.clearSafely();
      } else {
        instance.clearUnsafely();
      }

      if (state == STATE_TERMINATED) {
        return;
      }

      if (STATE.compareAndSet(instance, state, STATE_TERMINATED)) {
        break;
      }
    }
  }

  static boolean isCancelled(long state) {
    return (state & FLAG_CANCELLED) == FLAG_CANCELLED;
  }

  static boolean isWorkInProgress(long state) {
    return (state & MAX_VALUE) != 0;
  }

  static boolean isTerminated(long state) {
    return state == STATE_TERMINATED;
  }

  static boolean isSubscribedOnce(long state) {
    return (state & FLAG_SUBSCRIBED_ONCE) == FLAG_SUBSCRIBED_ONCE;
  }
}<|MERGE_RESOLUTION|>--- conflicted
+++ resolved
@@ -20,7 +20,6 @@
 import io.rsocket.internal.jctools.queues.MpscUnboundedArrayQueue;
 import java.util.Objects;
 import java.util.Queue;
-import java.util.concurrent.CancellationException;
 import java.util.concurrent.atomic.AtomicIntegerFieldUpdater;
 import java.util.concurrent.atomic.AtomicLongFieldUpdater;
 import org.reactivestreams.Subscriber;
@@ -47,20 +46,7 @@
 
   boolean done;
   Throwable error;
-<<<<<<< HEAD
   CoreSubscriber<? super ByteBuf> actual;
-=======
-  // important to not loose the downstream too early and miss discard hook, while
-  // having relevant hasDownstreams()
-  boolean hasDownstream;
-  volatile CoreSubscriber<? super T> actual;
-
-  volatile boolean cancelled;
-
-  volatile boolean terminated;
-
-  volatile int once;
->>>>>>> 61652c30
 
   static final long STATE_TERMINATED =
       0b1000_0000_0000_0000_0000_0000_0000_0000_0000_0000_0000_0000_0000_0000_0000_0000L;
@@ -240,14 +226,10 @@
           empty = t == null;
         }
 
-<<<<<<< HEAD
         if (checkTerminated(empty, a)) {
-=======
-        if (checkTerminated(d, empty, a)) {
           if (!empty) {
             release(t);
           }
->>>>>>> 61652c30
           return;
         }
 
@@ -284,18 +266,6 @@
 
   void drainFused(long expectedState, Subscriber<? super ByteBuf> a) {
     for (; ; ) {
-<<<<<<< HEAD
-=======
-
-      if (cancelled) {
-        if (terminated) {
-          this.clear();
-        }
-        hasDownstream = false;
-        return;
-      }
-
->>>>>>> 61652c30
       boolean d = done;
 
       a.onNext(null);
@@ -310,37 +280,8 @@
         return;
       }
 
-<<<<<<< HEAD
       expectedState = wipRemoveMissing(this, expectedState);
       if (isCancelled(expectedState)) {
-=======
-      missed = WIP.addAndGet(this, -missed);
-      if (missed == 0) {
-        break;
-      }
-    }
-  }
-
-  public void drain() {
-    if (WIP.getAndIncrement(this) != 0) {
-      if ((!outputFused && cancelled) || terminated) {
-        this.clear();
-      }
-      return;
-    }
-
-    int missed = 1;
-
-    for (; ; ) {
-      Subscriber<? super T> a = actual;
-      if (a != null) {
-
-        if (outputFused) {
-          drainFused(a);
-        } else {
-          drainRegular(a);
-        }
->>>>>>> 61652c30
         return;
       }
 
@@ -415,17 +356,9 @@
       return;
     }
 
-<<<<<<< HEAD
     final long state = wipIncrement(this);
     if (isWorkInProgress(state)) {
       return;
-=======
-    if (WIP.getAndIncrement(this) == 0) {
-      if (!outputFused || terminated) {
-        this.clear();
-      }
-      hasDownstream = false;
->>>>>>> 61652c30
     }
 
     clearAndTerminate(this);
@@ -446,30 +379,14 @@
     clearAndTerminate(this);
   }
 
-<<<<<<< HEAD
   void clearSafely() {
-=======
-  @Override
-  public void clear() {
-    terminated = true;
->>>>>>> 61652c30
     if (DISCARD_GUARD.getAndIncrement(this) != 0) {
       return;
     }
 
     int missed = 1;
     for (; ; ) {
-<<<<<<< HEAD
       clearUnsafely();
-=======
-      T t;
-      while ((t = queue.poll()) != null) {
-        release(t);
-      }
-      while ((t = priorityQueue.poll()) != null) {
-        release(t);
-      }
->>>>>>> 61652c30
 
       missed = DISCARD_GUARD.addAndGet(this, -missed);
       if (missed == 0) {
@@ -513,43 +430,7 @@
 
   @Override
   public void dispose() {
-    if (cancelled) {
-      return;
-    }
-
-    error = new CancellationException("Disposed");
-    done = true;
-
-    boolean once = true;
-    if (WIP.getAndIncrement(this) == 0) {
-      cancelled = true;
-      int m = 1;
-      for (; ; ) {
-        final CoreSubscriber<? super T> a = this.actual;
-
-        if (!outputFused || terminated) {
-          clear();
-        }
-
-        if (a != null && once) {
-          try {
-            a.onError(error);
-          } catch (Throwable ignored) {
-          }
-        }
-
-        cancelled = true;
-        once = false;
-
-        int wip = this.wip;
-        if (wip == m) {
-          break;
-        }
-        m = wip;
-      }
-
-      hasDownstream = false;
-    }
+    cancel();
   }
 
   @Override
