--- conflicted
+++ resolved
@@ -17,14 +17,11 @@
 dependencies {
     compile project(':rsocket-core')
     compile 'io.projectreactor.ipc:reactor-netty:0.6.4.RELEASE'
-<<<<<<< HEAD
-=======
     compile 'io.netty:netty-buffer:4.1.12.Final'
     compile "io.netty:netty-handler:4.1.12.Final"
     compile "io.netty:netty-handler-proxy:4.1.12.Final"
     compile "io.netty:netty-codec-http:4.1.12.Final"
     compile "io.netty:netty-transport-native-epoll:4.1.12.Final"
->>>>>>> 11209740
 
     testCompile project(':rsocket-test')
 }