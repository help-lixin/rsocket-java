--- conflicted
+++ resolved
@@ -11,10 +11,5 @@
 # See the License for the specific language governing permissions and
 # limitations under the License.
 #
-<<<<<<< HEAD
-version=1.1.1
-perfBaselineVersion=1.1.0
-=======
-version=1.0.6
-perfBaselineVersion=1.0.5
->>>>>>> b12d46c9
+version=1.1.2
+perfBaselineVersion=1.1.1